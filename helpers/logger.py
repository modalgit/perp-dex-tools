"""
Trading logger with structured output and error handling.
"""

import os
import csv
import logging
from datetime import datetime
import pytz
from decimal import Decimal


class TradingLogger:
    """Enhanced logging with structured output and error handling."""

    def __init__(self, exchange: str, ticker: str, log_to_console: bool = False):
        self.exchange = exchange
        self.ticker = ticker
        # Ensure logs directory exists at the project root
        project_root = os.path.abspath(os.path.join(os.path.dirname(__file__), '..'))
        logs_dir = os.path.join(project_root, 'logs')
        os.makedirs(logs_dir, exist_ok=True)

        order_file_name = f"{exchange}_{ticker}_orders.csv"
        debug_log_file_name = f"{exchange}_{ticker}_activity.log"

        account_name = os.getenv('ACCOUNT_NAME')
        if account_name:
            order_file_name = f"{exchange}_{ticker}_{account_name}_orders.csv"
            debug_log_file_name = f"{exchange}_{ticker}_{account_name}_activity.log"

        # Log file paths inside logs directory
        self.log_file = os.path.join(logs_dir, order_file_name)
        self.debug_log_file = os.path.join(logs_dir, debug_log_file_name)
        self.timezone = pytz.timezone(os.getenv('TIMEZONE', 'Asia/Shanghai'))
        self.logger = self._setup_logger(log_to_console)

    def _setup_logger(self, log_to_console: bool) -> logging.Logger:
        """Setup the logger with proper configuration."""
        logger = logging.getLogger(f"trading_bot_{self.exchange}_{self.ticker}")
        logger.setLevel(logging.INFO)

<<<<<<< HEAD
        # Prevent propagation to root logger to avoid duplicate output
        # This is especially important for GRVT which adds a root logger handler
=======
        # Prevent propagation to root logger to avoid duplicate messages
>>>>>>> d6085c4a
        logger.propagate = False

        # Prevent duplicate handlers
        if logger.handlers:
            return logger

        class TimeZoneFormatter(logging.Formatter):
            def __init__(self, fmt=None, datefmt=None, tz=None):
                super().__init__(fmt=fmt, datefmt=datefmt)
                self.tz = tz

            def formatTime(self, record, datefmt=None):
                dt = datetime.fromtimestamp(record.created, tz=self.tz)
                if datefmt:
                    return dt.strftime(datefmt)
                return dt.isoformat()

        formatter = TimeZoneFormatter(
            "%(asctime)s.%(msecs)03d - %(levelname)s - %(message)s",
            datefmt="%Y-%m-%d %H:%M:%S",
            tz=self.timezone
        )

        # File handler
        file_handler = logging.FileHandler(self.debug_log_file)
        file_handler.setLevel(logging.DEBUG)
        file_handler.setFormatter(formatter)
        logger.addHandler(file_handler)

        # Console handler if requested
        if log_to_console:
            console_handler = logging.StreamHandler()
            console_handler.setLevel(logging.INFO)
            console_handler.setFormatter(formatter)
            logger.addHandler(console_handler)

        return logger

    def log(self, message: str, level: str = "INFO"):
        """Log a message with the specified level."""
        formatted_message = f"[{self.exchange.upper()}_{self.ticker.upper()}] {message}"
        if level.upper() == "DEBUG":
            self.logger.debug(formatted_message)
        elif level.upper() == "INFO":
            self.logger.info(formatted_message)
        elif level.upper() == "WARNING":
            self.logger.warning(formatted_message)
        elif level.upper() == "ERROR":
            self.logger.error(formatted_message)
        else:
            self.logger.info(formatted_message)

    def log_transaction(self, order_id: str, side: str, quantity: Decimal, price: Decimal, status: str):
        """Log a transaction to CSV file."""
        try:
            timestamp = datetime.now(self.timezone).strftime("%Y-%m-%d %H:%M:%S")
            row = [timestamp, order_id, side, quantity, price, status]

            # Check if file exists to write headers
            file_exists = os.path.isfile(self.log_file)

            with open(self.log_file, 'a', newline='', encoding='utf-8') as csvfile:
                writer = csv.writer(csvfile)
                if not file_exists:
                    writer.writerow(['Timestamp', 'OrderID', 'Side', 'Quantity', 'Price', 'Status'])
                writer.writerow(row)

        except Exception as e:
            self.log(f"Failed to log transaction: {e}", "ERROR")<|MERGE_RESOLUTION|>--- conflicted
+++ resolved
@@ -40,12 +40,7 @@
         logger = logging.getLogger(f"trading_bot_{self.exchange}_{self.ticker}")
         logger.setLevel(logging.INFO)
 
-<<<<<<< HEAD
-        # Prevent propagation to root logger to avoid duplicate output
-        # This is especially important for GRVT which adds a root logger handler
-=======
         # Prevent propagation to root logger to avoid duplicate messages
->>>>>>> d6085c4a
         logger.propagate = False
 
         # Prevent duplicate handlers
